--- conflicted
+++ resolved
@@ -159,7 +159,6 @@
 
     def _generate_kiali_config(self) -> dict:
         """Generate the Kiali configuration."""
-<<<<<<< HEAD
         prometheus_url = self._get_source_url("prometheus")
         tempo_url = self._get_source_url("tempo") if self._is_source_available("tempo") else None
 
@@ -235,18 +234,7 @@
             return True
         except SourceError:
             return False
-=======
-        prometheus_url = self._get_prometheus_source_url()
-        return {
-            "auth": {
-                "strategy": "anonymous",
-            },
-            "external_services": {"prometheus": {"url": prometheus_url}},
-            # TODO: Use the actual istio namespace (https://github.com/canonical/kiali-k8s-operator/issues/4)
-            "istio_namespace": "istio-system",
-            "server": {"port": KIALI_PORT, "web_root": self._prefix},
-        }
->>>>>>> 85620be6
+
 
     @staticmethod
     def _generate_kiali_layer() -> Layer:
