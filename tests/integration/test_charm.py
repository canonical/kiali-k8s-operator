--- conflicted
+++ resolved
@@ -56,11 +56,7 @@
 async def test_add_relations_to_required_dependencies(ops_test: OpsTest):
     """Relate the charm_under_test to prometheus and istio-k8s."""
     await ops_test.model.add_relation(
-<<<<<<< HEAD
         f"{APP_NAME}:prometheus-api", f"{PROMETHEUS_K8S.application_name}:prometheus-api"
-=======
-        f"{KIALI_NAME}:prometheus", f"{PROMETHEUS_K8S.application_name}:prometheus-api"
->>>>>>> 507eb7e6
     )
     await ops_test.model.add_relation(f"{KIALI_NAME}:istio-metadata", ISTIO_K8S.application_name)
 
@@ -111,10 +107,6 @@
 async def test_remove_relation_prometheus(ops_test: OpsTest):
     """Assert charm is blocked when we remove the prometheus relation."""
     await ops_test.model.applications[PROMETHEUS_K8S.application_name].remove_relation(
-<<<<<<< HEAD
         f"{APP_NAME}:prometheus-api", PROMETHEUS_K8S.application_name
-=======
-        f"{KIALI_NAME}:prometheus", PROMETHEUS_K8S.application_name
->>>>>>> 507eb7e6
     )
     await ops_test.model.wait_for_idle(apps=[KIALI_NAME], status="blocked", timeout=1000)